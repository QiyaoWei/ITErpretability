import copy
import csv
from functools import reduce
from pathlib import Path
from typing import Any, Tuple

import catenets.models as cate_models
import matplotlib.pyplot as plt
import numpy as np
import pandas as pd
import seaborn as sns
from sklearn.metrics import mean_squared_error

import src.iterpretability.logger as log
from src.iterpretability.explain import Explainer
from src.iterpretability.datasets.data_loader import load
<<<<<<< HEAD
from src.iterpretability.synthetic_simulate import SyntheticSimulatorLinear, SyntheticSimulatorPairwise
=======
from src.iterpretability.synthetic_simulate import SyntheticSimulatorLinear, SyntheticSimulatorLinearCorrelations, SyntheticSimulatorLinearPairwise
>>>>>>> aa8e764e
from src.iterpretability.utils import (
    attribution_accuracy,
    compute_cate_metrics,
    dataframe_line_plot,
)


class PredictiveSensitivity:
    """
    Sensitivity analysis for Confounding
    """

    def __init__(
        self,
        n_units_hidden: int = 50,
        n_layers: int = 1,
        penalty_orthogonal: float = 0.01,
        batch_size: int = 1024,
        n_iter: int = 1000,
        seed: int = 42,
        explainer_limit: int = 500,
        save_path: Path = Path.cwd(),
        predictive_scales: list = [1e-3, 1e-2, 1e-1, 1, 2, 5, 10],
        num_interactions: int = 1,
        synthetic_simulator_type: str = 'linear',
    ) -> None:

        self.n_units_hidden = n_units_hidden
        self.n_layers = n_layers
        self.penalty_orthogonal = penalty_orthogonal
        self.batch_size = batch_size
        self.n_iter = n_iter
        self.seed = seed
        self.explainer_limit = explainer_limit
        self.save_path = save_path
        self.predictive_scales = predictive_scales
        self.num_interactions = num_interactions
        self.synthetic_simulator_type = synthetic_simulator_type

    def run(
        self,
        dataset: str = "tcga_10",
        train_ratio: float = 0.8,
        num_important_features: int = 2,
        binary_outcome: bool = False,
        random_feature_selection: bool = False,
        explainer_list: list = ["feature_ablation", "feature_permutation", "integrated_gradients",
                                "shapley_value_sampling", "lime"],
    ) -> None:
        log.info(f"Using dataset {dataset} with num_important features = {num_important_features}.")

        X_raw_train, X_raw_test = load(dataset, train_ratio=train_ratio)

        if self.synthetic_simulator_type == 'linear':
            sim = SyntheticSimulatorLinear(X_raw_train, num_important_features=num_important_features,
                                           random_feature_selection=random_feature_selection, seed=self.seed)

        elif self.synthetic_simulator_type == 'linear_least_correlated':
            sim = SyntheticSimulatorLinearCorrelations(X_raw_train, num_important_features=num_important_features,
                                                       correlation_type='least_correlated', seed=self.seed)

        elif self.synthetic_simulator_type == 'linear_most_correlated':
            sim = SyntheticSimulatorLinearCorrelations(X_raw_train, num_important_features=num_important_features,
                                                       correlation_type='most_correlated', seed=self.seed)

        elif self.synthetic_simulator_type == 'linear_pairwise_interactions':
            sim = SyntheticSimulatorLinearPairwise(X_raw_train, num_important_features=num_important_features,
                                                   num_interactions = self.num_interactions, seed=self.seed)
        else:
            raise Exception('Unknown simulator type.')

        explainability_data = []

        for predictive_scale in self.predictive_scales:
            log.info(f"Now working with predictive_scale = {predictive_scale}...")
            X_train, W_train, Y_train, po0_train, po1_train, propensity_train = sim.simulate_dataset(X_raw_train,
                                                                                                     predictive_scale=predictive_scale,
                                                                                                     binary_outcome=binary_outcome)

            X_test, W_test, Y_test, po0_test, po1_test, _ = sim.simulate_dataset(X_raw_test,
                                                                                 predictive_scale=predictive_scale,
                                                                                 binary_outcome=binary_outcome)

            log.info("Fitting and explaining learners...")
            learners = {
                "TLearner": cate_models.torch.TLearner(
                    X_train.shape[1],
                    binary_y=(len(np.unique(Y_train)) == 2),
                    n_layers_out=2,
                    n_units_out=100,
                    batch_size=1024,
                    n_iter=self.n_iter,
                    batch_norm=False,
                    nonlin="relu",
                ),
                "SLearner": cate_models.torch.SLearner(
                    X_train.shape[1],
                    binary_y=(len(np.unique(Y_train)) == 2),
                    n_layers_out=2,
                    n_units_out=100,
                    n_iter=self.n_iter,
                    batch_size=1024,
                    batch_norm=False,
                    nonlin="relu",
                ),
                "TARNet": cate_models.torch.TARNet(
                    X_train.shape[1],
                    binary_y=(len(np.unique(Y_train)) == 2),
                    n_layers_r=1,
                    n_layers_out=1,
                    n_units_out=100,
                    n_units_r=100,
                    batch_size=1024,
                    n_iter=self.n_iter,
                    batch_norm=False,
                    nonlin="relu",
                ),
                "SNet": cate_models.torch.SNet(
                    X_train.shape[1],
                    binary_y=(len(np.unique(Y_train)) == 2),
                    n_layers_r=1,
                    n_layers_out=1,
                    n_units_out=100,
                    n_units_r=50,
                    n_units_r_small=50,
                    batch_size=1024,
                    n_iter=self.n_iter,
                    batch_norm=False,
                    penalty_orthogonal=0.01,
                    nonlin="relu",
                ),
            }

            learner_explainers = {}
            learner_explanations = {}

            for name in learners:
                learners[name].fit(X=X_train, y=Y_train, w=W_train)
                learner_explainers[name] = Explainer(
                    learners[name],
                    feature_names=list(range(X_train.shape[1])),
                    explainer_list=explainer_list,
                )
                learner_explanations[name] = learner_explainers[name].explain(X_test[:self.explainer_limit])

            all_important_features = sim.get_all_important_features()
            pred_features = sim.get_predictive_features()
            prog_features = sim.get_prognostic_features()

            cate_test = sim.te(X_test)

            for explainer_name in explainer_list:
                for learner_name in learners:
                    attribution_est = np.abs(learner_explanations[learner_name][explainer_name])
                    acc_scores_all_features = attribution_accuracy(
                        all_important_features, attribution_est
                    )
                    acc_scores_predictive_features = attribution_accuracy(pred_features, attribution_est)
                    acc_scores_prog_features = attribution_accuracy(prog_features, attribution_est)
                    _, mu0_pred, mu1_pred = learners[learner_name].predict(X=X_test, return_po=True)

                    pehe_test, factual_rmse_test = compute_cate_metrics(cate_true=cate_test, y_true=Y_test,
                                                                        w_true=W_test,
                                                                        mu0_pred=mu0_pred, mu1_pred=mu1_pred)

                    explainability_data.append(
                        [
                            predictive_scale,
                            learner_name,
                            explainer_name,
                            acc_scores_all_features,
                            acc_scores_predictive_features,
                            acc_scores_prog_features,
                            pehe_test,
                            factual_rmse_test,
                            np.mean(cate_test),
                            np.var(cate_test),
                            pehe_test / np.sqrt(np.var(cate_test))
                        ]
                    )

        metrics_df = pd.DataFrame(
            explainability_data,
            columns=[
                "Predictive Scale",
                "Learner",
                "Explainer",
                "All features ACC",
                "Pred features ACC",
                "Prog features ACC",
                "PEHE",
                "Factual RMSE",
                "CATE true mean",
                "CATE true var",
                "Normalized PEHE",
            ],

        )

        results_path = self.save_path / "results/"
        log.info(f"Saving results in {results_path}...")
        if not results_path.exists():
            results_path.mkdir(parents=True, exist_ok=True)

        metrics_df.to_csv(
<<<<<<< HEAD
            results_path / f"predictive_scale_{dataset}_{num_important_features}_random_{random_feature_selection}_binary_{self.binary_outcome}-seed{self.seed}.csv")


class PairwiseInteractionSensitivity:
    """
    Sensitivity analysis for pairwise interactions
    """

    def __init__(
        self,
        n_units_hidden: int = 50,
        n_layers: int = 1,
        penalty_orthogonal: float = 0.01,
        batch_size: int = 1024,
        n_iter: int = 1000,
        seed: int = 42,
        explainer_limit: int = 100,
        save_path: Path = Path.cwd(),
        interaction_proportions: list = [0.0, 0.1, 0.5, 1.0],
        predictive_scale: float = 1e-2,
        binary_outcome: bool = False,
    ) -> None:

        self.n_units_hidden = n_units_hidden
        self.n_layers = n_layers
        self.penalty_orthogonal = penalty_orthogonal
        self.batch_size = batch_size
        self.n_iter = n_iter
        self.seed = seed
        self.explainer_limit = explainer_limit
        self.save_path = save_path
        self.interaction_proportions = interaction_proportions
        self.binary_outcome = binary_outcome
        self.predictive_scale = predictive_scale

    def run(
        self,
        dataset: str = "tcga_100",
        num_important_features: int = 15,
        explainer_list: list = ["feature_ablation", "feature_permutation", "integrated_gradients",
                                "shapley_value_sampling", "lime"],
    ) -> None:
        log.info(f"Using dataset {dataset} with num_important features = {num_important_features}.")
        X_raw_train, X_raw_test = load(dataset, train_ratio=0.8)
        explainability_data = []

        for interaction_proportion in self.interaction_proportions:
            num_interactions = int(interaction_proportion*num_important_features/2)
            log.info(f"Now working with {num_interactions} ({100*interaction_proportion}%) of interactions...")
            sim = SyntheticSimulatorPairwise(X_raw_train, num_important_features=num_important_features,
                                             num_interactions=num_interactions, seed=self.seed)
            X_train, W_train, Y_train, po0_train, po1_train, propensity_train =\
                sim.simulate_dataset(X_raw_train, predictive_scale=self.predictive_scale, binary_outcome=self.binary_outcome)
            X_test, W_test, Y_test, po0_test, po1_test, _ = sim.simulate_dataset(X_raw_test,
                                                                                 predictive_scale=self.predictive_scale,
                                                                                 binary_outcome=self.binary_outcome)

            log.info("Fitting and explaining learners...")
            learners = {
                "TLearner": cate_models.torch.TLearner(
                    X_train.shape[1],
                    binary_y=(len(np.unique(Y_train)) == 2),
                    n_layers_out=2,
                    n_units_out=100,
                    batch_size=1024,
                    n_iter=self.n_iter,
                    batch_norm=False,
                    nonlin="relu",
                ),
                "SLearner": cate_models.torch.SLearner(
                    X_train.shape[1],
                    binary_y=(len(np.unique(Y_train)) == 2),
                    n_layers_out=2,
                    n_units_out=100,
                    n_iter=self.n_iter,
                    batch_size=1024,
                    batch_norm=False,
                    nonlin="relu",
                ),
                "TARNet": cate_models.torch.TARNet(
                    X_train.shape[1],
                    binary_y=(len(np.unique(Y_train)) == 2),
                    n_layers_r=1,
                    n_layers_out=1,
                    n_units_out=100,
                    n_units_r=100,
                    batch_size=1024,
                    n_iter=self.n_iter,
                    batch_norm=False,
                    nonlin="relu",
                ),
                "SNet": cate_models.torch.SNet(
                    X_train.shape[1],
                    binary_y=(len(np.unique(Y_train)) == 2),
                    n_layers_r=1,
                    n_layers_out=1,
                    n_units_out=100,
                    n_units_r=50,
                    n_units_r_small=50,
                    batch_size=1024,
                    n_iter=self.n_iter,
                    batch_norm=False,
                    penalty_orthogonal=0.01,
                    nonlin="relu",
                ),
            }

            learner_explainers = {}
            learner_explanations = {}

            for name in learners:
                learners[name].fit(X=X_train, y=Y_train, w=W_train)
                learner_explainers[name] = Explainer(
                    learners[name],
                    feature_names=list(range(X_train.shape[1])),
                    explainer_list=explainer_list,
                )
                learner_explanations[name] = learner_explainers[name].explain(X_test[:self.explainer_limit])

            all_important_features = sim.get_all_important_features()
            pred_features = sim.get_predictive_features()
            prog_features = sim.get_prognostic_features()

            cate_test = sim.te(X_test)

            for explainer_name in explainer_list:
                for learner_name in learners:
                    attribution_est = np.abs(learner_explanations[learner_name][explainer_name])
                    acc_scores_all_features = attribution_accuracy(
                        all_important_features, attribution_est
                    )
                    acc_scores_predictive_features = attribution_accuracy(pred_features, attribution_est)
                    acc_scores_prog_features = attribution_accuracy(prog_features, attribution_est)
                    _, mu0_pred, mu1_pred = learners[learner_name].predict(X=X_test, return_po=True)

                    pehe_test, factual_rmse_test = compute_cate_metrics(cate_true=cate_test, y_true=Y_test,
                                                                        w_true=W_test, mu0_pred=mu0_pred,
                                                                        mu1_pred=mu1_pred)

                    explainability_data.append(
                        [
                            num_interactions,
                            interaction_proportion,
                            learner_name,
                            explainer_name,
                            acc_scores_all_features,
                            acc_scores_predictive_features,
                            acc_scores_prog_features,
                            pehe_test,
                            factual_rmse_test,
                            np.mean(cate_test),
                            np.var(cate_test),
                            pehe_test / np.sqrt(np.var(cate_test))
                        ]
                    )

        metrics_df = pd.DataFrame(
            explainability_data,
            columns=[
                "Number of Interactions",
                "Proportion of Interaction",
                "Learner",
                "Explainer",
                "All features ACC",
                "Pred features ACC",
                "Prog features ACC",
                "PEHE",
                "Factual RMSE",
                "CATE true mean",
                "CATE true var",
                "Normalized PEHE",
            ],

        )

        results_path = self.save_path / "results/pairwise_interaction/"
        log.info(f"Saving results in {results_path}...")
        if not results_path.exists():
            results_path.mkdir(parents=True, exist_ok=True)

        metrics_df.to_csv(
            results_path /
            f"{dataset}_{num_important_features}_binary_{self.binary_outcome}-seed{self.seed}.csv")
=======
            results_path / f"predictive_scale_{dataset}_{num_important_features}_{self.synthetic_simulator_type}_random_{random_feature_selection}_binary_{binary_outcome}-seed{self.seed}.csv")
>>>>>>> aa8e764e
<|MERGE_RESOLUTION|>--- conflicted
+++ resolved
@@ -14,11 +14,7 @@
 import src.iterpretability.logger as log
 from src.iterpretability.explain import Explainer
 from src.iterpretability.datasets.data_loader import load
-<<<<<<< HEAD
-from src.iterpretability.synthetic_simulate import SyntheticSimulatorLinear, SyntheticSimulatorPairwise
-=======
 from src.iterpretability.synthetic_simulate import SyntheticSimulatorLinear, SyntheticSimulatorLinearCorrelations, SyntheticSimulatorLinearPairwise
->>>>>>> aa8e764e
 from src.iterpretability.utils import (
     attribution_accuracy,
     compute_cate_metrics,
@@ -223,10 +219,7 @@
         if not results_path.exists():
             results_path.mkdir(parents=True, exist_ok=True)
 
-        metrics_df.to_csv(
-<<<<<<< HEAD
-            results_path / f"predictive_scale_{dataset}_{num_important_features}_random_{random_feature_selection}_binary_{self.binary_outcome}-seed{self.seed}.csv")
-
+        metrics_df.to_csv(results_path / f"predictive_scale_{dataset}_{num_important_features}_{self.synthetic_simulator_type}_random_{random_feature_selection}_binary_{binary_outcome}-seed{self.seed}.csv")
 
 class PairwiseInteractionSensitivity:
     """
@@ -407,7 +400,4 @@
 
         metrics_df.to_csv(
             results_path /
-            f"{dataset}_{num_important_features}_binary_{self.binary_outcome}-seed{self.seed}.csv")
-=======
-            results_path / f"predictive_scale_{dataset}_{num_important_features}_{self.synthetic_simulator_type}_random_{random_feature_selection}_binary_{binary_outcome}-seed{self.seed}.csv")
->>>>>>> aa8e764e
+            f"{dataset}_{num_important_features}_binary_{self.binary_outcome}-seed{self.seed}.csv")